use log::trace;
use state_processing::validate_attestation_without_signature;
use std::collections::{HashMap, HashSet};
use types::{
    AggregateSignature, Attestation, AttestationData, BeaconState, BeaconStateError, Bitfield,
    ChainSpec, FreeAttestation, Signature,
};

const PHASE_0_CUSTODY_BIT: bool = false;

/// Provides the functionality to:
///
///  - Recieve a `FreeAttestation` and aggregate it into an `Attestation` (or create a new if it
///  doesn't exist).
///  - Store all aggregated or created `Attestation`s.
///  - Produce a list of attestations that would be valid for inclusion in some `BeaconState` (and
///  therefore valid for inclusion in a `BeaconBlock`.
///
///  Note: `Attestations` are stored in memory and never deleted. This is not scalable and must be
///  rectified in a future revision.
#[derive(Default)]
pub struct AttestationAggregator {
    store: HashMap<Vec<u8>, Attestation>,
}

pub struct Outcome {
    pub valid: bool,
    pub message: Message,
}

pub enum Message {
    /// The free attestation was added to an existing attestation.
    Aggregated,
    /// The free attestation has already been aggregated to an existing attestation.
    AggregationNotRequired,
    /// The free attestation was transformed into a new attestation.
    NewAttestationCreated,
    /// The supplied `validator_index` is not in the committee for the given `shard` and `slot`.
    BadValidatorIndex,
    /// The given `signature` did not match the `pubkey` in the given
    /// `state.validator_registry`.
    BadSignature,
    /// The given `slot` does not match the validators committee assignment.
    BadSlot,
    /// The given `shard` does not match the validators committee assignment, or is not included in
    /// a committee for the given slot.
    BadShard,
    /// Attestation is from the epoch prior to this, ignoring.
    TooOld,
}

macro_rules! valid_outcome {
    ($error: expr) => {
        return Ok(Outcome {
            valid: true,
            message: $error,
        });
    };
}

macro_rules! invalid_outcome {
    ($error: expr) => {
        return Ok(Outcome {
            valid: false,
            message: $error,
        });
    };
}

impl AttestationAggregator {
    /// Instantiates a new AttestationAggregator with an empty database.
    pub fn new() -> Self {
        Self {
            store: HashMap::new(),
        }
    }

    /// Accepts some `FreeAttestation`, validates it and either aggregates it upon some existing
    /// `Attestation` or produces a new `Attestation`.
    ///
    /// The "validation" provided is not complete, instead the following points are checked:
    ///  - The given `validator_index` is in the committee for the given `shard` for the given
    ///  `slot`.
    ///  - The signature is verified against that of the validator at `validator_index`.
    pub fn process_free_attestation(
        &mut self,
        cached_state: &BeaconState,
        free_attestation: &FreeAttestation,
        spec: &ChainSpec,
    ) -> Result<Outcome, BeaconStateError> {
        let attestation_duties = match cached_state.attestation_slot_and_shard_for_validator(
            free_attestation.validator_index as usize,
            spec,
        ) {
            Err(BeaconStateError::EpochCacheUninitialized(e)) => {
                panic!("Attempted to access unbuilt cache {:?}.", e)
            }
            Err(BeaconStateError::EpochOutOfBounds) => invalid_outcome!(Message::TooOld),
            Err(BeaconStateError::ShardOutOfBounds) => invalid_outcome!(Message::BadShard),
            Err(e) => return Err(e),
            Ok(None) => invalid_outcome!(Message::BadValidatorIndex),
            Ok(Some(attestation_duties)) => attestation_duties,
        };

        let (slot, shard, committee_index) = attestation_duties;

        trace!(
            "slot: {}, shard: {}, committee_index: {}, val_index: {}",
            slot,
            shard,
            committee_index,
            free_attestation.validator_index
        );

        if free_attestation.data.slot != slot {
            invalid_outcome!(Message::BadSlot);
        }
        if free_attestation.data.shard != shard {
            invalid_outcome!(Message::BadShard);
        }

        let signable_message = free_attestation.data.signable_message(PHASE_0_CUSTODY_BIT);

        let validator_record = match cached_state
            .validator_registry
            .get(free_attestation.validator_index as usize)
        {
            None => invalid_outcome!(Message::BadValidatorIndex),
            Some(validator_record) => validator_record,
        };

<<<<<<< HEAD
        if !free_attestation.signature.verify(
            &signable_message,
            cached_state.state.fork.get_domain(
                cached_state.state.current_epoch(spec),
                spec.domain_attestation,
            ),
            &validator_record.pubkey,
        ) {
            return Ok(Outcome {
                valid: false,
                message: Message::BadSignature,
            });
=======
        if !free_attestation
            .signature
            .verify(&signable_message, &validator_record.pubkey)
        {
            invalid_outcome!(Message::BadSignature);
>>>>>>> 548d768b
        }

        if let Some(existing_attestation) = self.store.get(&signable_message) {
            if let Some(updated_attestation) = aggregate_attestation(
                existing_attestation,
                &free_attestation.signature,
                committee_index as usize,
            ) {
                self.store.insert(signable_message, updated_attestation);
                valid_outcome!(Message::Aggregated);
            } else {
                valid_outcome!(Message::AggregationNotRequired);
            }
        } else {
            let mut aggregate_signature = AggregateSignature::new();
            aggregate_signature.add(&free_attestation.signature);
            let mut aggregation_bitfield = Bitfield::new();
            aggregation_bitfield.set(committee_index as usize, true);
            let new_attestation = Attestation {
                data: free_attestation.data.clone(),
                aggregation_bitfield,
                custody_bitfield: Bitfield::new(),
                aggregate_signature,
            };
            self.store.insert(signable_message, new_attestation);
            valid_outcome!(Message::NewAttestationCreated);
        }
    }

    /// Returns all known attestations which are:
    ///
    /// - Valid for the given state
    /// - Not already in `state.latest_attestations`.
    pub fn get_attestations_for_state(
        &self,
        state: &BeaconState,
        spec: &ChainSpec,
    ) -> Vec<Attestation> {
        let mut known_attestation_data: HashSet<AttestationData> = HashSet::new();

        state.latest_attestations.iter().for_each(|attestation| {
            known_attestation_data.insert(attestation.data.clone());
        });

        self.store
            .values()
            .filter_map(|attestation| {
                if validate_attestation_without_signature(&state, attestation, spec).is_ok()
                    && !known_attestation_data.contains(&attestation.data)
                {
                    Some(attestation.clone())
                } else {
                    None
                }
            })
            .collect()
    }
}

/// Produces a new `Attestation` where:
///
/// - `signature` is added to `Attestation.aggregate_signature`
/// - Attestation.aggregation_bitfield[committee_index]` is set to true.
fn aggregate_attestation(
    existing_attestation: &Attestation,
    signature: &Signature,
    committee_index: usize,
) -> Option<Attestation> {
    let already_signed = existing_attestation
        .aggregation_bitfield
        .get(committee_index)
        .unwrap_or(false);

    if already_signed {
        None
    } else {
        let mut aggregation_bitfield = existing_attestation.aggregation_bitfield.clone();
        aggregation_bitfield.set(committee_index, true);
        let mut aggregate_signature = existing_attestation.aggregate_signature.clone();
        aggregate_signature.add(&signature);

        Some(Attestation {
            aggregation_bitfield,
            aggregate_signature,
            ..existing_attestation.clone()
        })
    }
}<|MERGE_RESOLUTION|>--- conflicted
+++ resolved
@@ -129,26 +129,18 @@
             Some(validator_record) => validator_record,
         };
 
-<<<<<<< HEAD
-        if !free_attestation.signature.verify(
-            &signable_message,
-            cached_state.state.fork.get_domain(
-                cached_state.state.current_epoch(spec),
-                spec.domain_attestation,
-            ),
-            &validator_record.pubkey,
-        ) {
-            return Ok(Outcome {
-                valid: false,
-                message: Message::BadSignature,
-            });
-=======
         if !free_attestation
             .signature
-            .verify(&signable_message, &validator_record.pubkey)
+            .verify(
+                &signable_message,
+                cached_state.fork.get_domain(
+                    cached_state.current_epoch(spec),
+                    spec.domain_attestation,
+                ),
+                &validator_record.pubkey,
+            )
         {
             invalid_outcome!(Message::BadSignature);
->>>>>>> 548d768b
         }
 
         if let Some(existing_attestation) = self.store.get(&signable_message) {
